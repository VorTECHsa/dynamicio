"""Implements the DynamicDataIO class which provides functionality for data: loading; sinking, and; schema validation."""
# pylint: disable=no-member
__all__ = ["DynamicDataIO", "SCHEMA_FROM_FILE"]

import asyncio
import inspect
from concurrent.futures import ThreadPoolExecutor
from typing import Any, Mapping, MutableMapping, Optional

import pandas as pd  # type: ignore
from magic_logger import logger

from dynamicio import validations
from dynamicio.errors import ADVICE_MSG, CASTING_WARNING_MSG, NOTICE_MSG, ColumnsDataTypeError, MissingSchemaDefinition, SchemaNotFoundError, SchemaValidationError
from dynamicio.metrics import get_metric

SCHEMA_FROM_FILE = {"schema": object()}

pool = ThreadPoolExecutor()


class DynamicDataIO:
    """Given a `src.utils.dynamicio.config.IOConfig` object, it generates an object with access to a series of methods for cloud I/O operations and data validations.

    Example:
       >>> input_sources_config = IOConfig(
       >>>     "path_to/input.yaml",
       >>>     os.getenv("ENVIRONMENT",default="LOCAL")
       >>> )
       >>>
       >>> class CmVolumesIO(DynamicDataIO):
       >>>     schema = {
       >>>         "id": "object",
       >>>         "product_id": "object",
       >>>         "tonnes": "float64",
       >>>         "cubic_metres": "float64",
       >>>     }
       >>>
       >>>     @staticmethod
       >>>     def validate(df: pd.DataFrame):
       >>>         pass
       >>>
       >>> cm_volumes_local_mapping = input_config.get(source_key="CM_VOLUMES")
       >>> cm_volumes_io = CmVolumesIO(cm_volumes_local_mapping, model=CmVolume)
       >>> cm_volumes_df = cm_volumes_io.read()
    """

    schema: Mapping

    def __init__(
        self,
        source_config: Mapping,
        apply_schema_validations: bool = False,
        log_schema_metrics: bool = False,
        show_casting_warnings: bool = False,
        **options: MutableMapping[str, Any],
    ):
        """Class constructor.

        Args:
            source_config: Configuration to use when reading/writing data from/to a source
            apply_schema_validations: Applies schema validations on either read() or write()
            log_schema_metrics: Logs schema metrics on either read() or write()
            show_casting_warnings: Logs casting warnings on either read() or write() if set to True
            options: Any additional kwargs that may be used throughout the lifecycle of the object
        """
        if type(self) is DynamicDataIO:  # pylint: disable=unidiomatic-typecheck
            raise TypeError("Abstract class DynamicDataIO cannot be used to instantiate an object...")

        self.sources_config = source_config
<<<<<<< HEAD
        self.schema_name = source_config.get("name")
=======
        self.name = str.upper(self.__class__.__name__)
>>>>>>> 7e5eb589
        self.apply_schema_validations = apply_schema_validations
        self.log_schema_metrics = log_schema_metrics
        self.show_casting_warnings = show_casting_warnings
        self.options = self._get_options(options, source_config.get("options"))
        source_name = self.sources_config.get("type")
        if self.schema is SCHEMA_FROM_FILE:
            try:
                self.schema = self.sources_config["schema"]
                self.name = str.upper(self.sources_config["name"])
                self.schema_validations = self.sources_config["validations"]
                self.schema_metrics = self.sources_config["metrics"]
            except KeyError as _error:
                raise SchemaNotFoundError() from _error

        assert hasattr(self, f"_read_from_{source_name}") or hasattr(
            self, f"_write_to_{source_name}"
        ), f"No method '_read_from_{source_name}' or '_write_to_{source_name}'. Have you registered a mixin for {source_name}?"

    def __init_subclass__(cls):
        """Ensure that all subclasses have a `schema` attribute and a `validate` method.

        Raises:
            AssertionError: If either of the attributes is not implemented
        """
        if not inspect.getmodule(cls).__name__.startswith("dynamicio"):
            assert "schema" in cls.__dict__

            if cls.schema is None or (cls.schema is not SCHEMA_FROM_FILE and len(cls.schema) == 0):
                raise ValueError(f"schema for class {cls} cannot be None or empty...")

    async def async_read(self):
        """Allows the use of asyncio to concurrently read files in memory.

        Returns:
            A pandas dataframe or an iterable.
        """
        loop = asyncio.get_running_loop()
        return await loop.run_in_executor(pool, self.read)

    def read(self) -> pd.DataFrame:
        """Reads data source and returns a schema validated dataframe (by means of _apply_schema).

        Returns:
            A pandas dataframe or an iterable.
        """
        source_name = self.sources_config.get("type")
        df = getattr(self, f"_read_from_{source_name}")()

        df = self._apply_schema(df)
        if self.apply_schema_validations:
            self.validate_from_schema(df)
        if self.log_schema_metrics:
            self.log_metrics_from_schema(df)

        return df

    async def async_write(self, df: pd.DataFrame):
        """Allows the use of asyncio to concurrently write files out.

        Args:
            df: The data to be written
        """
        loop = asyncio.get_running_loop()
        return await loop.run_in_executor(pool, self.write, df)

    def write(self, df: pd.DataFrame):
        """Sink data to a given source based on the sources_config.

        Args:
            df: The data to be written
        """
        source_name = self.sources_config.get("type")
        if set(list(df.columns)) != set(self.schema.keys()):  # pylint: disable=E1101
            columns = [column for column in df.columns.to_list() if column in self.schema.keys()]
            df = df[columns]

        if self.apply_schema_validations:
            self.validate_from_schema(df)
        if self.log_schema_metrics:
            self.log_metrics_from_schema(df)

        getattr(self, f"_write_to_{source_name}")(self._apply_schema(df))

    def validate_from_schema(self, df: pd.DataFrame) -> "DynamicDataIO":
        """Validates a dataframe based on the validations present in its schema definition.

        All validations are checked and if any of them fails, a `SchemaValidationError` is raised.

        Args:
            df:

        Returns:
             self (to allow for method chaining).

        Raises:
            SchemaValidationError: if any of the validations failed. The `message` attribute of
                the exception object is a `List[str]`, where each element is the name of a
                validation that failed.
        """
        if not hasattr(self, "schema_validations"):
            raise MissingSchemaDefinition(self.__class__)

        failed_validations = {}
        for column in self.schema_validations.keys():
            for validation in self.schema_validations[column].keys():
                if self.schema_validations[column][validation]["apply"] is True:
                    validation_result = getattr(validations, validation)(
<<<<<<< HEAD
                        self.schema_name,
=======
                        self.name,
>>>>>>> 7e5eb589
                        df,
                        column,
                        **self.schema_validations[column][validation]["options"],
                    )
                    if not validation_result.valid:
                        failed_validations[validation] = validation_result.message

        if len(failed_validations) > 0:
            raise SchemaValidationError(failed_validations)

        return self

    def log_metrics_from_schema(self, df: pd.DataFrame) -> "DynamicDataIO":
        """Calculates and logs metrics based on the metrics present in its schema definition.

        Args:
            df: A dataframe for which metrics are generated and logged

        Returns:
             self (to allow for method chaining).
        """
        if not hasattr(self, "schema_metrics"):
            raise MissingSchemaDefinition(self.__class__)

        for column in self.schema_metrics.keys():
            for metric in self.schema_metrics[column]:
<<<<<<< HEAD
                get_metric(metric)(self.schema_name, df, column)()  # type: ignore
=======
                get_metric(metric)(self.name, df, column)()  # type: ignore
>>>>>>> 7e5eb589

        return self

    def _apply_schema(self, df: pd.DataFrame) -> pd.DataFrame:
        """Called by the `self.read()` and the `self._write_to_local()` methods.

        Contrasts a dataframe's read from a given source against the class's schema dictionary,
        checking that columns are the same (by means of _has_columns and _has_valid_dtypes). Then,
        check if the columns are fine, it further validates if the types of columns conform to the
        expected schema. Finally, if schema types are different, then it attempts to apply schema;
        if possible then the schema validation is successful.

        Args:
            df: A pandas dataframe.

        Returns:
            A schema validated dataframe.
        """
        if not self._has_valid_dtypes(df):
            raise ColumnsDataTypeError()
        return df

    def _has_valid_dtypes(self, df: pd.DataFrame) -> bool:
        """Checks if `df` has the expected dtypes defined in `schema`.

        Schema is a dictionary object where keys are column names and values are dtypes in string format as returned by e.g.
        `df[column].dtype.name`.

        This function issues `error` level logs describing the first column that caused the check to fail.

        It is assumed that `df` only has the columns defined in `schema`.

        Args:
            df:

        Returns:
            bool - `True` if `df` has the given dtypes, `False` otherwise
        """
        dtypes = df.dtypes

        for column_name, expected_dtype in self.schema.items():
            found_dtype = dtypes[column_name].name
            if found_dtype != expected_dtype:
                if self.show_casting_warnings:
                    logger.info(f"Expected: '{expected_dtype}' dtype for {self.name}['{column_name}]', found '{found_dtype}'")
                try:
                    if len(set([type(v) for v in df[column_name].values])) > 1:  # pylint: disable=consider-using-set-comprehension
                        logger.warning(CASTING_WARNING_MSG.format(column_name, expected_dtype, found_dtype))  # pylint: disable=logging-format-interpolation
                        logger.info(NOTICE_MSG.format(column_name))  # pylint: disable=logging-format-interpolation
                        logger.info(ADVICE_MSG)
                    df.loc[:, column_name] = df[column_name].astype(self.schema[column_name])
                except (ValueError, TypeError):
                    logger.error(f"ValueError: Tried casting column {self.name}['{column_name}]' to '{expected_dtype}' " f"from '{found_dtype}', but failed")
                    return False
        return True

    @staticmethod
    def _get_options(options_from_code: MutableMapping[str, Any], options_from_resource_definition: Optional[Mapping[str, Any]]) -> MutableMapping[str, Any]:
        """Retrieves options either from code or from a resource-definition.

        Options are merged if they are provided by both sources, while in the case of conflicts, the options from the code
        take precedence.

        Args:
            options_from_code (Optional[Mapping])
            options_from_resource_definition (Optional[Mapping])

        Returns:
            [Optional[Mapping]]: options that are going to be used
        """
        if options_from_resource_definition:
            return {**options_from_resource_definition, **options_from_code}
        return options_from_code<|MERGE_RESOLUTION|>--- conflicted
+++ resolved
@@ -68,11 +68,7 @@
             raise TypeError("Abstract class DynamicDataIO cannot be used to instantiate an object...")
 
         self.sources_config = source_config
-<<<<<<< HEAD
-        self.schema_name = source_config.get("name")
-=======
-        self.name = str.upper(self.__class__.__name__)
->>>>>>> 7e5eb589
+        self.name = self.__class__.__name__.upper()
         self.apply_schema_validations = apply_schema_validations
         self.log_schema_metrics = log_schema_metrics
         self.show_casting_warnings = show_casting_warnings
@@ -81,7 +77,7 @@
         if self.schema is SCHEMA_FROM_FILE:
             try:
                 self.schema = self.sources_config["schema"]
-                self.name = str.upper(self.sources_config["name"])
+                self.name = self.sources_config["name"].upper()
                 self.schema_validations = self.sources_config["validations"]
                 self.schema_metrics = self.sources_config["metrics"]
             except KeyError as _error:
@@ -180,11 +176,7 @@
             for validation in self.schema_validations[column].keys():
                 if self.schema_validations[column][validation]["apply"] is True:
                     validation_result = getattr(validations, validation)(
-<<<<<<< HEAD
-                        self.schema_name,
-=======
                         self.name,
->>>>>>> 7e5eb589
                         df,
                         column,
                         **self.schema_validations[column][validation]["options"],
@@ -211,11 +203,7 @@
 
         for column in self.schema_metrics.keys():
             for metric in self.schema_metrics[column]:
-<<<<<<< HEAD
-                get_metric(metric)(self.schema_name, df, column)()  # type: ignore
-=======
                 get_metric(metric)(self.name, df, column)()  # type: ignore
->>>>>>> 7e5eb589
 
         return self
 
