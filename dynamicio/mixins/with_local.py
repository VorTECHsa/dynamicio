--- conflicted
+++ resolved
@@ -5,11 +5,7 @@
 import glob
 import os
 from threading import Lock
-<<<<<<< HEAD
-from typing import Any, MutableMapping, Optional
-=======
-from typing import Any, Mapping, MutableMapping
->>>>>>> 06633e7b
+from typing import Any, MutableMapping
 
 import pandas as pd  # type: ignore
 from fastparquet import ParquetFile, write  # type: ignore
