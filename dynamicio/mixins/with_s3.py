--- conflicted
+++ resolved
@@ -111,13 +111,11 @@
     This mixin assumes that the directories it reads from will only contain a single file-type.
     """
 
-<<<<<<< HEAD
     sources_config: S3PathPrefixEnvironment
     schema: DataframeSchema
-=======
+
     boto3_resource = boto3.resource("s3")
     boto3_client = boto3.client("s3")
->>>>>>> 06633e7b
 
     def _write_to_s3_path_prefix(self, df: pd.DataFrame):
         """Write a DataFrame to an S3 path prefix.
@@ -353,17 +351,11 @@
         file_path = utils.resolve_template(s3_config.file_path, self.options)
         bucket = s3_config.bucket
 
-<<<<<<< HEAD
-        logger.info(f"[s3] Started downloading: s3://{bucket}/{file_path}")
-        if file_type in ["csv", "json", "parquet"] and self.options.pop("no_disk_space", None):
-            return getattr(self, f"_read_{file_type}_file")(f"s3://{bucket}/{file_path}", self.schema, **self.options)  # type: ignore
-        with self._s3_reader(s3_bucket=bucket, s3_key=file_path) as target_file:  # type: ignore
-=======
-        logger.info(f"[s3] Started downloading: s3://{s3_config['bucket']}/{file_path}")
+        logger.info(f"[s3] Started downloading: s3://{s3_config.bucket}/{file_path}")
         if self.options.pop("no_disk_space", None):
             no_disk_space_rv = None
             if file_type in ["csv", "json", "parquet"]:
-                no_disk_space_rv = getattr(self, f"_read_{file_type}_file")(f"s3://{s3_config['bucket']}/{file_path}", self.schema, **self.options)  # type: ignore
+                no_disk_space_rv = getattr(self, f"_read_{file_type}_file")(f"s3://{s3_config.bucket}/{file_path}", self.schema, **self.options)  # type: ignore
             elif file_type == "hdf":
                 with self._s3_reader(s3_bucket=bucket, s3_key=file_path) as fobj:  # type: ignore
                     no_disk_space_rv = HdfIO().load(fobj)  # type: ignore
@@ -372,7 +364,6 @@
             if no_disk_space_rv is not None:
                 return no_disk_space_rv
         with self._s3_named_file_reader(s3_bucket=bucket, s3_key=file_path) as target_file:  # type: ignore
->>>>>>> 06633e7b
             return getattr(self, f"_read_{file_type}_file")(target_file.name, self.schema, **self.options)  # type: ignore
 
     def _write_to_s3_file(self, df: pd.DataFrame):
@@ -397,15 +388,10 @@
         if file_type in ["csv", "json", "parquet"]:
             getattr(self, f"_write_{file_type}_file")(df, f"s3://{bucket}/{file_path}", **self.options)  # type: ignore
         elif file_type == "hdf":
-<<<<<<< HEAD
-            with self._s3_writer(s3_bucket=bucket, s3_key=file_path) as target_file:  # type: ignore
-                self._write_hdf_file(df, target_file.name, **self.options)  # type: ignore
-=======
             hdf_options = dict(self.options)
             pickle_protocol = hdf_options.pop("pickle_protocol", None)
-            with self._s3_writer(s3_bucket=s3_config["bucket"], s3_key=file_path) as target_file, utils.pickle_protocol(protocol=pickle_protocol):
+            with self._s3_writer(s3_bucket=s3_config.bucket, s3_key=file_path) as target_file, utils.pickle_protocol(protocol=pickle_protocol):
                 HdfIO().save(df, target_file, hdf_options)  # type: ignore
->>>>>>> 06633e7b
         else:
             raise ValueError(f"File type: {file_type} not supported!")
         logger.info(f"[s3] Finished uploading: s3://{bucket}/{file_path}")