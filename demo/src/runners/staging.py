--- conflicted
+++ resolved
@@ -2,12 +2,7 @@
 import logging
 
 from demo.src import constants, input_config, raw_config
-<<<<<<< HEAD
-from demo.src.io import StagedBar, StagedFoo
-from dynamicio import UnifiedIO
-=======
 from demo.src.io import InputIO, StagedBar, StagedFoo
->>>>>>> 7e5eb589
 
 logger = logging.getLogger(__name__)
 
@@ -21,13 +16,8 @@
     # LOAD DATA
     logger.info("Loading data from live sources...")
 
-<<<<<<< HEAD
-    bar_df = UnifiedIO(source_config=input_config.get(source_key="BAR"), apply_schema_validations=True, log_schema_metrics=True).read()
-    foo_df = UnifiedIO(source_config=input_config.get(source_key="FOO"), apply_schema_validations=True, log_schema_metrics=True).read()
-=======
     bar_df = InputIO(source_config=input_config.get(source_key="BAR"), apply_schema_validations=True, log_schema_metrics=True).read()
     foo_df = InputIO(source_config=input_config.get(source_key="FOO"), apply_schema_validations=True, log_schema_metrics=True).read()
->>>>>>> 7e5eb589
 
     logger.info("Data successfully loaded from live sources...")
 
