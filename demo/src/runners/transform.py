--- conflicted
+++ resolved
@@ -4,12 +4,7 @@
 
 import demo.src.environment
 from demo.src import processed_config, raw_config
-<<<<<<< HEAD
-from demo.src.io import StagedBar, StagedFoo
-from dynamicio import UnifiedIO
-=======
 from demo.src.io import InputIO, StagedBar, StagedFoo
->>>>>>> 7e5eb589
 
 logger = logging.getLogger(__name__)
 
@@ -39,12 +34,7 @@
     # SINK DATA
     logger.info(f"Begin sinking data to staging area: S3:{demo.src.environment.S3_YOUR_OUTPUT_BUCKET}:live/data/raw")
     await asyncio.gather(
-<<<<<<< HEAD
-        UnifiedIO(source_config=processed_config.get(source_key="FINAL_FOO"), apply_schema_validations=True, log_schema_metrics=True).async_write(foo_df),
-        UnifiedIO(source_config=processed_config.get(source_key="FINAL_BAR"), apply_schema_validations=True, log_schema_metrics=True).async_write(bar_df),
-=======
         InputIO(source_config=processed_config.get(source_key="FINAL_FOO"), apply_schema_validations=True, log_schema_metrics=True).async_write(foo_df),
         InputIO(source_config=processed_config.get(source_key="FINAL_BAR"), apply_schema_validations=True, log_schema_metrics=True).async_write(bar_df),
->>>>>>> 7e5eb589
     )
     logger.info("Data staging is complete...")